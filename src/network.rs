use std::net::{TcpStream, TcpListener};
use std::io::{Read, Write, ErrorKind};
use std::time::{Duration, Instant};
use serde::{Serialize, Deserialize};
use crate::piece::{PieceType, Color};

// Timeout values
const CONNECTION_TIMEOUT: Duration = Duration::from_secs(5);
const HEARTBEAT_INTERVAL: Duration = Duration::from_secs(30);
const RECONNECT_ATTEMPTS: u32 = 3;

#[derive(Serialize, Deserialize, Debug)]
pub enum NetworkMessage {
    Move {
        from: (u8, u8),
        to: (u8, u8),
        promotion: Option<char>,
    },
    GameStart {
        is_white: bool,
        game_id: String,
        opponent_name: String,
    },
    GameEnd {
        reason: String,
    },
    GameState {
        board: [[Option<(PieceType, Color)>; 8]; 8],
        current_turn: Color,
        promotion_pending: Option<(usize, usize, Color)>,
        game_over: bool,
    },
    CreateGame {
        player_name: String,
    },
    JoinGame {
        game_id: String,
        player_name: String,
    },
    SpectateGame {
        game_id: String,
        spectator_name: String,
    },
    GameCreated {
        game_id: String,
    },
    GameList {
        available_games: Vec<GameInfo>,
    },
    RequestGameList,
    OfferDraw,
    AcceptDraw,
    DeclineDraw,
    Resign,
    RequestRematch,
    RematchAccepted {
        is_white: bool,
    },
    DrawOffered,
    // Heartbeat to keep connection alive
    Heartbeat,
    // Chat messages for spectators and players
    ChatMessage {
        sender: String,
        message: String,
        is_spectator: bool,
    },
    // Spectator notifications
    SpectatorJoined {
        name: String,
    },
    SpectatorLeft {
        name: String,
    },
    // Connection status update
    ConnectionStatus {
        connected: bool,
        message: String,
    },
}

#[derive(Serialize, Deserialize, Debug, Clone)]
pub struct GameInfo {
    pub game_id: String,
    pub host_name: String,
    pub status: GameStatus,
    pub player_count: Option<u8>, // Make it optional
    pub spectator_count: u8,
    pub created_at: u64, // timestamp
}

#[derive(Serialize, Deserialize, Debug, Clone, PartialEq)]
pub enum GameStatus {
    Waiting,
    InProgress,
    Completed,
}

#[derive(Debug, Clone, PartialEq)]
pub enum ClientRole {
    Player { is_white: bool },
    Spectator,
}

pub struct ChessClient {
    pub stream: Option<TcpStream>,
    pub role: ClientRole,
    buffer: Vec<u8>,
    server_address: String,
<<<<<<< HEAD
    last_heartbeat: Instant,
    connection_id: String,
=======
    pub player_name: String,
>>>>>>> 29cb580c
}

impl ChessClient {
    pub fn new(server_address: &str) -> Result<Self, std::io::Error> {
        let stream = Self::connect_with_timeout(server_address, CONNECTION_TIMEOUT)?;
        stream.set_nonblocking(true)?;
        
        let connection_id = uuid::Uuid::new_v4().to_string();
        
        Ok(Self {
            stream: Some(stream),
            role: ClientRole::Spectator, // Default role until assigned
            buffer: Vec::new(),
            server_address: server_address.to_string(),
<<<<<<< HEAD
            last_heartbeat: Instant::now(),
            connection_id,
=======
            player_name: String::new(),
>>>>>>> 29cb580c
        })
    }

    fn connect_with_timeout(addr: &str, timeout: Duration) -> Result<TcpStream, std::io::Error> {
        use std::net::ToSocketAddrs;
        
        let addrs = addr.to_socket_addrs()?;
        let mut last_err = None;
        
        for addr in addrs {
            match TcpStream::connect_timeout(&addr, timeout) {
                Ok(stream) => return Ok(stream),
                Err(e) => last_err = Some(e),
            }
        }
        
        Err(last_err.unwrap_or_else(|| {
            std::io::Error::new(ErrorKind::AddrNotAvailable, "Could not resolve address")
        }))
    }

    pub fn with_role(stream: TcpStream, role: ClientRole, server_address: &str) -> Self {
        let connection_id = uuid::Uuid::new_v4().to_string();
        
        Self {
            stream: Some(stream),
            role,
            buffer: Vec::new(),
            server_address: server_address.to_string(),
<<<<<<< HEAD
            last_heartbeat: Instant::now(),
            connection_id,
=======
            player_name: String::new(),
>>>>>>> 29cb580c
        }
    }

    pub fn reconnect(&mut self) -> Result<(), std::io::Error> {
        println!("Attempting to reconnect to server...");
        
        for attempt in 1..=RECONNECT_ATTEMPTS {
            match Self::connect_with_timeout(&self.server_address, CONNECTION_TIMEOUT) {
                Ok(stream) => {
                    stream.set_nonblocking(true)?;
                    self.stream = Some(stream);
                    self.last_heartbeat = Instant::now();
                    
                    println!("Successfully reconnected to server (attempt {}/{})", 
                             attempt, RECONNECT_ATTEMPTS);
                    
                    // Send reconnection message with connection ID
                    let reconnect_msg = NetworkMessage::ConnectionStatus {
                        connected: true,
                        message: format!("Reconnected client {}", self.connection_id),
                    };
                    
                    let serialized = serde_json::to_string(&reconnect_msg)?;
                    if let Some(stream) = &mut self.stream {
                        stream.write_all(format!("{}\n", serialized).as_bytes())?;
                    }
                    
                    return Ok(());
                }
                Err(e) => {
                    println!("Reconnection attempt {}/{} failed: {}", 
                             attempt, RECONNECT_ATTEMPTS, e);
                    
                    if attempt < RECONNECT_ATTEMPTS {
                        // Exponential backoff
                        let backoff = Duration::from_millis(500 * 2u64.pow(attempt - 1));
                        std::thread::sleep(backoff);
                    }
                }
            }
        }
        
        Err(std::io::Error::new(
            ErrorKind::ConnectionRefused,
            format!("Failed to reconnect after {} attempts", RECONNECT_ATTEMPTS)
        ))
    }

    pub fn send_move(&mut self, from: (u8, u8), to: (u8, u8), promotion: Option<char>) -> Result<(), std::io::Error> {
        let message = NetworkMessage::Move { from, to, promotion };
        self.send_message(message)
    }
    
    pub fn send_message(&mut self, message: NetworkMessage) -> Result<(), std::io::Error> {
        let serialized = serde_json::to_string(&message)?;
        
        if let Some(stream) = &mut self.stream {
            match stream.write_all(format!("{}\n", serialized).as_bytes()) {
                Ok(_) => {
                    // Update heartbeat timestamp on successful send
                    self.last_heartbeat = Instant::now();
                    Ok(())
                }
                Err(e) => {
                    println!("Error sending message: {}", e);
                    self.stream = None;
                    Err(e)
                }
            }
        } else {
            Err(std::io::Error::new(ErrorKind::NotConnected, "Not connected to server"))
        }
    }

    pub fn receive_message(&mut self) -> Result<Option<NetworkMessage>, std::io::Error> {
        // First, check if we need to send a heartbeat
        if self.is_connected() && self.last_heartbeat.elapsed() > HEARTBEAT_INTERVAL {
            self.send_heartbeat()?;
        }
        
        if self.stream.is_none() {
            return Err(std::io::Error::new(ErrorKind::NotConnected, "Not connected to server"));
        }

        let mut temp_buffer = [0; 1024];
        match self.stream.as_mut().unwrap().read(&mut temp_buffer) {
            Ok(0) => {
                // Connection closed
                println!("Connection closed by server");
                self.stream = None;
                return Err(std::io::Error::new(ErrorKind::ConnectionAborted, "Connection closed"));
            }
            Ok(n) => {
                self.buffer.extend_from_slice(&temp_buffer[..n]);
            }
            Err(e) if e.kind() == ErrorKind::WouldBlock => {
                // No data available, continue
            }
            Err(e) => {
                println!("Error reading from server: {}", e);
                self.stream = None;
                return Err(e);
            }
        }

        // Try to find a complete message (ending with newline)
        if let Some(pos) = self.buffer.iter().position(|&b| b == b'\n') {
            let message_bytes = &self.buffer[..pos];
            let message = serde_json::from_slice::<NetworkMessage>(message_bytes);
            
            // Remove the processed message and newline from the buffer
            self.buffer.drain(..=pos);
            
            match message {
                Ok(msg) => {
                    // Update heartbeat timestamp on successful receive
                    if let NetworkMessage::Heartbeat = msg {
                        self.last_heartbeat = Instant::now();
                        return self.receive_message(); // Skip heartbeat messages, try to get real message
                    }
                    Ok(Some(msg))
                }
                Err(e) => {
                    println!("Failed to parse message: {}", e);
                    Err(std::io::Error::new(
                        ErrorKind::InvalidData,
                        format!("Failed to parse message: {}", e)
                    ))
                }
            }
        } else {
            // No complete message yet
            Ok(None)
        }
    }
    
    fn send_heartbeat(&mut self) -> Result<(), std::io::Error> {
        let heartbeat = NetworkMessage::Heartbeat;
        self.send_message(heartbeat)
    }

    pub fn is_white(&self) -> bool {
        matches!(self.role, ClientRole::Player { is_white: true })
    }

    pub fn is_spectator(&self) -> bool {
        matches!(self.role, ClientRole::Spectator)
    }

    pub fn is_connected(&self) -> bool {
        self.stream.is_some()
    }
    
    pub fn set_role(&mut self, role: ClientRole) {
        self.role = role;
    }
    
    // Draw, resignation, and rematch functionality
    pub fn offer_draw(&mut self) -> Result<(), std::io::Error> {
        let message = NetworkMessage::OfferDraw;
        self.send_message(message)
    }
    
    pub fn accept_draw(&mut self) -> Result<(), std::io::Error> {
        let message = NetworkMessage::AcceptDraw;
        self.send_message(message)
    }
    
    pub fn decline_draw(&mut self) -> Result<(), std::io::Error> {
        let message = NetworkMessage::DeclineDraw;
        self.send_message(message)
    }
    
    pub fn resign(&mut self) -> Result<(), std::io::Error> {
        let message = NetworkMessage::Resign;
        self.send_message(message)
    }
    
    pub fn request_rematch(&mut self) -> Result<(), std::io::Error> {
        let message = NetworkMessage::RequestRematch;
        self.send_message(message)
    }
    
    // New spectator functionality
    pub fn spectate_game(&mut self, game_id: String, spectator_name: String) -> Result<(), std::io::Error> {
        let message = NetworkMessage::SpectateGame { 
            game_id, 
            spectator_name 
        };
        self.send_message(message)
    }
    
    pub fn send_chat_message(&mut self, message: String, name: String) -> Result<(), std::io::Error> {
        let chat_message = NetworkMessage::ChatMessage {
            sender: name,
            message,
            is_spectator: self.is_spectator(),
        };
        self.send_message(chat_message)
    }
}

pub struct ChessServer {
    listener: TcpListener,
}

impl ChessServer {
    pub fn new(port: u16) -> Result<Self, std::io::Error> {
        let listener = TcpListener::bind(format!("0.0.0.0:{}", port))?;
        listener.set_nonblocking(true)?;
        Ok(Self { listener })
    }
<<<<<<< HEAD
}
=======

    pub fn accept_connections(&self) -> Result<(ChessClient, ChessClient), std::io::Error> {
        println!("Waiting for players to connect...");
        
        // Accept first player
        let (stream1, _) = self.listener.accept()?;
        println!("First player connected");
        
        // Accept second player
        let (stream2, _) = self.listener.accept()?;
        println!("Second player connected");

        // Create clients and assign colors
        let mut client1 = ChessClient {
            stream: Some(stream1),
            is_white: true,
            buffer: Vec::new(),
            server_address: "".to_string(),
            player_name: String::new(),
        };
        let mut client2 = ChessClient {
            stream: Some(stream2),
            is_white: false,
            buffer: Vec::new(),
            server_address: "".to_string(),
            player_name: String::new(),
        };

        // Send color assignments
        let message1 = NetworkMessage::GameStart { is_white: true, game_id: "".to_string(), opponent_name: "".to_string() };
        let message2 = NetworkMessage::GameStart { is_white: false, game_id: "".to_string(), opponent_name: "".to_string() };
        
        client1.stream.as_mut().unwrap().write_all(serde_json::to_string(&message1)?.as_bytes())?;
        client2.stream.as_mut().unwrap().write_all(serde_json::to_string(&message2)?.as_bytes())?;

        Ok((client1, client2))
    }
} 
>>>>>>> 29cb580c
<|MERGE_RESOLUTION|>--- conflicted
+++ resolved
@@ -107,12 +107,9 @@
     pub role: ClientRole,
     buffer: Vec<u8>,
     server_address: String,
-<<<<<<< HEAD
     last_heartbeat: Instant,
     connection_id: String,
-=======
     pub player_name: String,
->>>>>>> 29cb580c
 }
 
 impl ChessClient {
@@ -127,12 +124,9 @@
             role: ClientRole::Spectator, // Default role until assigned
             buffer: Vec::new(),
             server_address: server_address.to_string(),
-<<<<<<< HEAD
             last_heartbeat: Instant::now(),
             connection_id,
-=======
             player_name: String::new(),
->>>>>>> 29cb580c
         })
     }
 
@@ -162,12 +156,9 @@
             role,
             buffer: Vec::new(),
             server_address: server_address.to_string(),
-<<<<<<< HEAD
             last_heartbeat: Instant::now(),
             connection_id,
-=======
             player_name: String::new(),
->>>>>>> 29cb580c
         }
     }
 
@@ -380,9 +371,6 @@
         listener.set_nonblocking(true)?;
         Ok(Self { listener })
     }
-<<<<<<< HEAD
-}
-=======
 
     pub fn accept_connections(&self) -> Result<(ChessClient, ChessClient), std::io::Error> {
         println!("Waiting for players to connect...");
@@ -420,5 +408,4 @@
 
         Ok((client1, client2))
     }
-} 
->>>>>>> 29cb580c
+} 