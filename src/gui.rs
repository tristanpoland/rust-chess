use ggez::{Context, GameResult};
use ggez::graphics::{self, Canvas, Color as GgezColor, DrawParam, Rect, Text};
use ggez::input::mouse::MouseButton;
use ggez::mint::{Point2, Vector2};

use crate::board::{GameState, BOARD_SIZE, PromotionState};
use crate::piece::{PieceType, Color, Piece};
use crate::embedded_assets::EmbeddedAssets;
use crate::network::{ChessClient, ClientRole, GameInfo, GameStatus, NetworkMessage};
use std::io::Write;
use std::time::{Duration, Instant};

const SQUARE_SIZE: f32 = 60.0;
const BOARD_OFFSET_X: f32 = 50.0;
const BOARD_OFFSET_Y: f32 = 50.0;

const LIGHT_SQUARE: GgezColor = GgezColor::new(0.9, 0.9, 0.8, 1.0);
const DARK_SQUARE: GgezColor = GgezColor::new(0.5, 0.5, 0.4, 1.0);
const SELECTED_SQUARE: GgezColor = GgezColor::new(0.7, 0.9, 0.7, 1.0);
const POSSIBLE_MOVE: GgezColor = GgezColor::new(0.7, 0.7, 0.9, 0.7);
const PROMOTION_BG: GgezColor = GgezColor::new(0.3, 0.3, 0.3, 0.9);
const BUTTON_BG: GgezColor = GgezColor::new(0.3, 0.3, 0.6, 1.0);
const BUTTON_HOVER: GgezColor = GgezColor::new(0.4, 0.4, 0.7, 1.0);
const DIALOG_BG: GgezColor = GgezColor::new(0.2, 0.2, 0.2, 0.9);
const ACCEPT_BUTTON_BG: GgezColor = GgezColor::new(0.3, 0.6, 0.3, 1.0);
const ACCEPT_BUTTON_HOVER: GgezColor = GgezColor::new(0.4, 0.7, 0.4, 1.0);
const DECLINE_BUTTON_BG: GgezColor = GgezColor::new(0.6, 0.3, 0.3, 1.0);
const DECLINE_BUTTON_HOVER: GgezColor = GgezColor::new(0.7, 0.4, 0.4, 1.0);
const SPECTATOR_PANEL_BG: GgezColor = GgezColor::new(0.2, 0.2, 0.3, 0.9);
const CHAT_BG: GgezColor = GgezColor::new(0.2, 0.2, 0.2, 0.9);
const CHAT_INPUT_BG: GgezColor = GgezColor::new(0.3, 0.3, 0.3, 1.0);

const BUTTON_WIDTH: f32 = 150.0;
const BUTTON_HEIGHT: f32 = 30.0;
const BUTTON_MARGIN: f32 = 20.0;
const DIALOG_WIDTH: f32 = 300.0;
const DIALOG_HEIGHT: f32 = 150.0;
const DIALOG_BUTTON_WIDTH: f32 = 100.0;
const DIALOG_BUTTON_HEIGHT: f32 = 30.0;
const MAX_TEXT_LENGTH: usize = 15;

// Constants for spectator panel
const SPECTATOR_PANEL_WIDTH: f32 = 200.0;
const SPECTATOR_PANEL_HEIGHT: f32 = 300.0;
const CHAT_HEIGHT: f32 = 200.0;
const MAX_CHAT_MESSAGES: usize = 10;

pub struct Button {
    rect: Rect,
    text: String,
    hovered: bool,
}

impl Button {
    fn new(x: f32, y: f32, width: f32, height: f32, text: &str) -> Self {
        Self {
            rect: Rect::new(x, y, width, height),
            text: text.to_string(),
            hovered: false,
        }
    }
    
    fn contains(&self, point: Point2<f32>) -> bool {
        self.rect.contains(point)
    }
    
    fn set_hover(&mut self, hovered: bool) {
        self.hovered = hovered;
    }
    
    fn draw(&self, ctx: &mut Context, canvas: &mut Canvas) -> GameResult<()> {
        let color = if self.hovered { BUTTON_HOVER } else { BUTTON_BG };
        
        let mesh = graphics::Mesh::new_rectangle(
            ctx,
            graphics::DrawMode::fill(),
            self.rect,
            color,
        )?;
        canvas.draw(&mesh, DrawParam::default());
        
        let mesh = graphics::Mesh::new_rectangle(
            ctx,
            graphics::DrawMode::stroke(2.0),
            self.rect,
            GgezColor::WHITE,
        )?;
        canvas.draw(&mesh, DrawParam::default());
        
        // Truncate text if needed
        let display_text = truncate_text(&self.text, MAX_TEXT_LENGTH);
        let text = Text::new(display_text);
        
        let dest = Point2 {
            x: self.rect.x + (self.rect.w / 2.0),
            y: self.rect.y + (self.rect.h / 2.0),
        };
        
        canvas.draw(
            &text,
            DrawParam::default()
                .dest(dest)
                .offset(Point2 { x: 0.5, y: 0.5 }) // Center the text
                .color(GgezColor::WHITE)
        );
        
        Ok(())
    }
}

pub struct MoveInfo {
    pub from: (u8, u8),
    pub to: (u8, u8),
    pub promotion: Option<char>,
}

pub struct SpectatorPanel {
    rect: Rect,
    chat_rect: Rect,
    chat_input_rect: Rect,
    send_button: Button,
    chat_messages: Vec<(String, String, bool)>, // sender, message, is_spectator
    chat_input: String,
    spectator_list: Vec<String>,
}

impl SpectatorPanel {
    fn new(x: f32, y: f32) -> Self {
        let rect = Rect::new(x, y, SPECTATOR_PANEL_WIDTH, SPECTATOR_PANEL_HEIGHT);
        let chat_rect = Rect::new(x, y + SPECTATOR_PANEL_HEIGHT - CHAT_HEIGHT, 
                                  SPECTATOR_PANEL_WIDTH, CHAT_HEIGHT);
        let chat_input_rect = Rect::new(x, y + SPECTATOR_PANEL_HEIGHT - 30.0, 
                                         SPECTATOR_PANEL_WIDTH - 60.0, 25.0);
        let send_button = Button::new(
            x + SPECTATOR_PANEL_WIDTH - 55.0,
            y + SPECTATOR_PANEL_HEIGHT - 30.0,
            50.0,
            25.0,
            "Send"
        );
        
        Self {
            rect,
            chat_rect,
            chat_input_rect,
            send_button,
            chat_messages: Vec::new(),
            chat_input: String::new(),
            spectator_list: Vec::new(),
        }
    }
    
    fn add_chat_message(&mut self, sender: String, message: String, is_spectator: bool) {
        self.chat_messages.push((sender, message, is_spectator));
        
        // Limit the number of messages
        if self.chat_messages.len() > MAX_CHAT_MESSAGES {
            self.chat_messages.remove(0);
        }
    }
    
    fn add_spectator(&mut self, name: String) {
        self.spectator_list.push(name);
    }
    
    fn remove_spectator(&mut self, name: &str) {
        self.spectator_list.retain(|n| n != name);
    }
    
    fn draw(&self, ctx: &mut Context, canvas: &mut Canvas) -> GameResult<()> {
        // Draw main panel background
        let panel_mesh = graphics::Mesh::new_rectangle(
            ctx,
            graphics::DrawMode::fill(),
            self.rect,
            SPECTATOR_PANEL_BG,
        )?;
        canvas.draw(&panel_mesh, DrawParam::default());
        
        // Draw panel border
        let border_mesh = graphics::Mesh::new_rectangle(
            ctx,
            graphics::DrawMode::stroke(2.0),
            self.rect,
            GgezColor::WHITE,
        )?;
        canvas.draw(&border_mesh, DrawParam::default());
        
        // Draw "Spectators" header
        let header_text = Text::new("Spectators");
        canvas.draw(
            &header_text,
            DrawParam::default()
                .dest(Point2 {
                    x: self.rect.x + 10.0,
                    y: self.rect.y + 10.0,
                })
                .color(GgezColor::WHITE)
        );
        
        // Draw spectator list
        for (i, name) in self.spectator_list.iter().enumerate() {
            let spectator_text = Text::new(name);
            canvas.draw(
                &spectator_text,
                DrawParam::default()
                    .dest(Point2 {
                        x: self.rect.x + 20.0,
                        y: self.rect.y + 40.0 + (i as f32 * 20.0),
                    })
                    .color(GgezColor::WHITE)
            );
        }
        
        // Draw chat area background
        let chat_mesh = graphics::Mesh::new_rectangle(
            ctx,
            graphics::DrawMode::fill(),
            self.chat_rect,
            CHAT_BG,
        )?;
        canvas.draw(&chat_mesh, DrawParam::default());
        
        // Draw chat area border
        let chat_border = graphics::Mesh::new_rectangle(
            ctx,
            graphics::DrawMode::stroke(1.0),
            self.chat_rect,
            GgezColor::WHITE,
        )?;
        canvas.draw(&chat_border, DrawParam::default());
        
        // Draw "Chat" header
        let chat_header = Text::new("Chat");
        canvas.draw(
            &chat_header,
            DrawParam::default()
                .dest(Point2 {
                    x: self.chat_rect.x + 10.0,
                    y: self.chat_rect.y + 5.0,
                })
                .color(GgezColor::WHITE)
        );
        
        // Draw chat messages
        for (i, (sender, message, is_spectator)) in self.chat_messages.iter().enumerate() {
            let sender_color = if *is_spectator {
                GgezColor::new(0.7, 0.7, 1.0, 1.0) // Blue for spectators
            } else {
                GgezColor::new(1.0, 0.7, 0.7, 1.0) // Red for players
            };
            
            // Draw sender name
            let sender_text = Text::new(format!("{}: ", sender));
            canvas.draw(
                &sender_text,
                DrawParam::default()
                    .dest(Point2 {
                        x: self.chat_rect.x + 10.0,
                        y: self.chat_rect.y + 30.0 + (i as f32 * 20.0),
                    })
                    .color(sender_color)
            );
            
            // Calculate where message text should start after sender name
            let sender_width = 70.0; // Approximate width for sender name
            
            // Draw message text
            let message_text = Text::new(message);
            canvas.draw(
                &message_text,
                DrawParam::default()
                    .dest(Point2 {
                        x: self.chat_rect.x + 10.0 + sender_width,
                        y: self.chat_rect.y + 30.0 + (i as f32 * 20.0),
                    })
                    .color(GgezColor::WHITE)
            );
        }
        
        // Draw chat input background
        let input_mesh = graphics::Mesh::new_rectangle(
            ctx,
            graphics::DrawMode::fill(),
            self.chat_input_rect,
            CHAT_INPUT_BG,
        )?;
        canvas.draw(&input_mesh, DrawParam::default());
        
        // Draw chat input border
        let input_border = graphics::Mesh::new_rectangle(
            ctx,
            graphics::DrawMode::stroke(1.0),
            self.chat_input_rect,
            GgezColor::WHITE,
        )?;
        canvas.draw(&input_border, DrawParam::default());
        
        // Draw chat input text
        let input_text = Text::new(&self.chat_input);
        canvas.draw(
            &input_text,
            DrawParam::default()
                .dest(Point2 {
                    x: self.chat_input_rect.x + 5.0,
                    y: self.chat_input_rect.y + self.chat_input_rect.h / 2.0,
                })
                .offset(Point2 { x: 0.0, y: 0.5 })
                .color(GgezColor::WHITE)
        );
        
        // Draw send button
        self.send_button.draw(ctx, canvas)?;
        
        Ok(())
    }
    
    fn contains_send_button(&self, point: Point2<f32>) -> bool {
        self.send_button.contains(point)
    }
    
    fn contains_input_field(&self, point: Point2<f32>) -> bool {
        self.chat_input_rect.contains(point)
    }
    
    fn handle_key_input(&mut self, key: char) {
        if key == '\u{08}' { // Backspace
            self.chat_input.pop();
        } else if !key.is_control() {
            self.chat_input.push(key);
        }
    }
    
    fn clear_input(&mut self) {
        self.chat_input.clear();
    }
    
    fn get_input(&self) -> &str {
        &self.chat_input
    }
}

pub struct ChessGui {
    game_state: GameState,
    selected_square: Option<(usize, usize)>,
    possible_moves: Vec<(usize, usize)>,
    assets: EmbeddedAssets,
    show_square_coordinates: bool,
    game_over: bool,
    needs_redraw: bool,
    is_network_game: bool,
    player_color: Option<Color>,
    network_client: Option<ChessClient>,
    game_id: Option<String>,
    player_name: String,
    opponent_name: String,
    available_games: Vec<GameInfo>,
    // Network buttons
    connect_button: Button,
    create_game_button: Button,
    refresh_games_button: Button,
    spectate_button: Button,
    join_game_buttons: Vec<Button>,
    // Game action buttons
    offer_draw_button: Button,
    resign_button: Button,
    rematch_button: Button,
    // Dialog state
    draw_offered: bool,
    rematch_offered: bool,
    // Button state
    server_address: String,
    show_game_list: bool,
    hovered_button: Option<usize>, // Index of button being hovered (0=connect, 1=create, 2=refresh, 3+=join game buttons)
    // Spectator mode
    is_spectator: bool,
    spectator_panel: SpectatorPanel,
    show_spectator_panel: bool,
    input_active: bool,
    last_heartbeat: Instant,
    // Promotion tracking
    pending_promotion_move: Option<MoveInfo>,
}

impl ChessGui {
    pub fn new(ctx: &mut Context) -> GameResult<Self> {
        let game_state = GameState::new();
        let assets = EmbeddedAssets::new(ctx)?;
        
        let connect_button = Button::new(
            BOARD_OFFSET_X + (BOARD_SIZE as f32) * SQUARE_SIZE + BUTTON_MARGIN,
            BOARD_OFFSET_Y,
            BUTTON_WIDTH,
            BUTTON_HEIGHT,
            "Connect to Server"
        );
        
        let create_game_button = Button::new(
            BOARD_OFFSET_X + (BOARD_SIZE as f32) * SQUARE_SIZE + BUTTON_MARGIN,
            BOARD_OFFSET_Y + BUTTON_HEIGHT + BUTTON_MARGIN,
            BUTTON_WIDTH,
            BUTTON_HEIGHT,
            "Create Game"
        );
        
    let refresh_games_button = Button::new(
        BOARD_OFFSET_X + (BOARD_SIZE as f32) * SQUARE_SIZE + BUTTON_MARGIN,
        BOARD_OFFSET_Y + 2.0 * (BUTTON_HEIGHT + BUTTON_MARGIN),
        BUTTON_WIDTH,
        BUTTON_HEIGHT,
        "Refresh Games"
    );
    
    let spectate_button = Button::new(
            BOARD_OFFSET_X + (BOARD_SIZE as f32) * SQUARE_SIZE + BUTTON_MARGIN,
            BOARD_OFFSET_Y + 3.0 * (BUTTON_HEIGHT + BUTTON_MARGIN),
            BUTTON_WIDTH,
            BUTTON_HEIGHT,
            "Spectate Game"
        );
        
        // Create game action buttons
        // Game action buttons - positioned below the board
        let offer_draw_button = Button::new(
            BOARD_OFFSET_X,
            BOARD_OFFSET_Y + (BOARD_SIZE as f32) * SQUARE_SIZE + BUTTON_MARGIN,
            BUTTON_WIDTH,
            BUTTON_HEIGHT,
            "Offer Draw"
        );
        
        let resign_button = Button::new(
            BOARD_OFFSET_X + BUTTON_WIDTH + BUTTON_MARGIN,
            BOARD_OFFSET_Y + (BOARD_SIZE as f32) * SQUARE_SIZE + BUTTON_MARGIN,
            BUTTON_WIDTH,
            BUTTON_HEIGHT,
            "Resign"
        );
        
        let rematch_button = Button::new(
            BOARD_OFFSET_X + 2.0 * (BUTTON_WIDTH + BUTTON_MARGIN),
            BOARD_OFFSET_Y + (BOARD_SIZE as f32) * SQUARE_SIZE + BUTTON_MARGIN,
            BUTTON_WIDTH,
            BUTTON_HEIGHT,
            "Request Rematch"
        );
        
        // Create spectator panel
        let spectator_panel = SpectatorPanel::new(
            BOARD_OFFSET_X + (BOARD_SIZE as f32) * SQUARE_SIZE + BUTTON_MARGIN,
            BOARD_OFFSET_Y + 5.0 * (BUTTON_HEIGHT + BUTTON_MARGIN)
        );
        
        Ok(Self {
            game_state,
            selected_square: None,
            possible_moves: Vec::new(),
            assets,
            show_square_coordinates: true,
            game_over: false,
            needs_redraw: true,
            is_network_game: false,
            player_color: None,
            network_client: None,
            game_id: None,
            player_name: String::new(),
            opponent_name: String::new(),
            available_games: Vec::new(),
            connect_button,
            create_game_button,
            refresh_games_button,
            spectate_button,
            join_game_buttons: Vec::new(),
            offer_draw_button,
            resign_button,
            rematch_button,
            draw_offered: false,
            rematch_offered: false,
            server_address: "localhost:8080".to_string(),
            show_game_list: false,
            hovered_button: None,
            is_spectator: false,
            spectator_panel,
            show_spectator_panel: false,
            input_active: false,
            last_heartbeat: Instant::now(),
            pending_promotion_move: None,
        })
    }
    
    pub fn set_player_color(&mut self, is_white: bool) {
        self.player_color = Some(if is_white { Color::White } else { Color::Black });
        self.is_network_game = true;
        self.needs_redraw = true;
    }
    
    pub fn set_spectator_mode(&mut self, game_id: String) {
        self.is_spectator = true;
        self.is_network_game = true;
        self.game_id = Some(game_id);
        self.show_spectator_panel = true;
        self.needs_redraw = true;
    }
    
    pub fn handle_spectator_joined(&mut self, name: String) {
        self.spectator_panel.add_spectator(name.clone());
        self.spectator_panel.add_chat_message("System".to_string(), 
                                             format!("{} joined as spectator", name), 
                                             true);
        self.needs_redraw = true;
    }
    
    pub fn handle_spectator_left(&mut self, name: String) {
        self.spectator_panel.remove_spectator(&name);
        self.spectator_panel.add_chat_message("System".to_string(), 
                                             format!("{} left", name), 
                                             true);
        self.needs_redraw = true;
    }
    
    pub fn handle_chat_message(&mut self, sender: String, message: String, is_spectator: bool) {
        self.spectator_panel.add_chat_message(sender, message, is_spectator);
        self.needs_redraw = true;
    }
    
    pub fn handle_network_move(&mut self, from: (u8, u8), to: (u8, u8), promotion: Option<char>) -> GameResult<()> {
        let from = (from.0 as usize, from.1 as usize);
        let to = (to.0 as usize, to.1 as usize);
        
        if let Some(promotion) = promotion {
            let piece_type = match promotion {
                'Q' => PieceType::Queen,
                'R' => PieceType::Rook,
                'B' => PieceType::Bishop,
                'N' => PieceType::Knight,
                _ => return Ok(()),
            };
            if !self.game_state.promote_pawn(piece_type) {
                return Ok(());
            }
        }
        
        if !self.game_state.make_move(from, to) {
            return Ok(());
        }
        
        self.selected_square = None;
        self.possible_moves.clear();
        self.needs_redraw = true;
        
        Ok(())
    }
    
    pub fn update_game_state(&mut self, board: [[Option<(PieceType, Color)>; 8]; 8], current_turn: Color, promotion_pending: Option<(usize, usize, Color)>, game_over: bool) -> GameResult<()> {
        // Update the board
        for rank in 0..8 {
            for file in 0..8 {
                self.game_state.board[rank][file] = board[rank][file].map(|(piece_type, color)| {
                    Piece::new(piece_type, color)
                });
            }
        }

        // Update other game state
        self.game_state.current_turn = current_turn;
        self.game_state.promotion_pending = promotion_pending.map(|(rank, file, color)| 
            PromotionState {
                position: (rank, file),
                color,
            }
        );
        self.game_over = game_over;

        // Clear selection and possible moves
        self.selected_square = None;
        self.possible_moves.clear();
        self.needs_redraw = true;

        Ok(())
    }
    
    pub fn draw(&mut self, ctx: &mut Context) -> GameResult<()> {
        if !self.needs_redraw {
            return Ok(());
        }
        
        let mut canvas = Canvas::from_frame(ctx, GgezColor::new(0.2, 0.2, 0.2, 1.0));
        
        self.draw_board(ctx, &mut canvas)?;
        
        self.draw_pieces(&mut canvas);
        
        self.draw_status(&mut canvas)?;
        
        // Draw network buttons in the right sidebar
        self.connect_button.draw(ctx, &mut canvas)?;
        
        if self.network_client.is_some() {
            self.create_game_button.draw(ctx, &mut canvas)?;
            self.refresh_games_button.draw(ctx, &mut canvas)?;
            self.spectate_button.draw(ctx, &mut canvas)?;
            
<<<<<<< HEAD
            // Draw connection status
            let connection_status = if self.network_client.as_ref().map_or(false, |c| c.is_connected()) {
                "Connected"
            } else {
                "Disconnected"
            };
            
            let status_text = Text::new(connection_status);
            canvas.draw(
                &status_text,
                DrawParam::default()
                    .dest(Point2 {
                        x: BOARD_OFFSET_X + (BOARD_SIZE as f32) * SQUARE_SIZE + BUTTON_MARGIN,
                        y: BOARD_OFFSET_Y + 4.0 * (BUTTON_HEIGHT + BUTTON_MARGIN),
                    })
                    .color(if connection_status == "Connected" { GgezColor::GREEN } else { GgezColor::RED })
            );
            
            // Draw spectator panel if enabled
            if self.show_spectator_panel {
                self.spectator_panel.draw(ctx, &mut canvas)?;
            }
            
            // Draw game list if it's visible
            if self.show_game_list {
                // Draw game list background
                let list_y = BOARD_OFFSET_Y + 5.0 * (BUTTON_HEIGHT + BUTTON_MARGIN);
                let list_width = BUTTON_WIDTH;
                let list_height = self.available_games.len() as f32 * (BUTTON_HEIGHT + 5.0);
                
                if !self.available_games.is_empty() {
                    let list_rect = Rect::new(
                        BOARD_OFFSET_X + (BOARD_SIZE as f32) * SQUARE_SIZE + BUTTON_MARGIN,
                        list_y,
                        list_width,
                        list_height
                    );
                    
                    let list_bg = graphics::Mesh::new_rectangle(
                        ctx,
                        graphics::DrawMode::fill(),
                        list_rect,
                        GgezColor::new(0.2, 0.2, 0.3, 1.0),
                    )?;
                    canvas.draw(&list_bg, DrawParam::default());
                    
                    // Draw game list items
                    for (_i, button) in self.join_game_buttons.iter().enumerate() {
                        button.draw(ctx, &mut canvas)?;
                    }
                } else {
                    // Draw "No games available" message
                    let no_games_text = Text::new("No games available");
                    canvas.draw(
                        &no_games_text,
                        DrawParam::default()
                            .dest(Point2 {
                                x: BOARD_OFFSET_X + (BOARD_SIZE as f32) * SQUARE_SIZE + BUTTON_MARGIN,
                                y: list_y,
                            })
                            .color(GgezColor::WHITE)
                    );
                }
            }
            
            // Draw game action buttons when appropriate
            if self.is_network_game && !self.is_spectator {
=======
            // Draw join game buttons if showing game list
            if self.show_game_list {
                for button in &self.join_game_buttons {
                    button.draw(ctx, &mut canvas)?;
                }
            }
            
            // Draw game buttons (draw, resign, rematch)
            if self.is_network_game {
>>>>>>> 29cb580c
                if !self.game_over {
                    self.offer_draw_button.draw(ctx, &mut canvas)?;
                    self.resign_button.draw(ctx, &mut canvas)?;
                } else {
                    self.rematch_button.draw(ctx, &mut canvas)?;
                }
            }
        }
        
        // Draw promotion dialog if needed
        if self.game_state.promotion_pending.is_some() {
            self.draw_promotion_dialog(ctx, &mut canvas)?;
        }
        
        // Draw draw offer dialog if needed
        if self.draw_offered && !self.game_over {
            self.draw_draw_offer_dialog(ctx, &mut canvas)?;
        }
        
        // Draw rematch offer dialog if needed
        if self.rematch_offered && self.game_over {
            self.draw_rematch_offer_dialog(ctx, &mut canvas)?;
        }
        
        // Draw player names in network games
        if self.is_network_game {
            self.draw_player_names(&mut canvas)?;
        }
        
        canvas.finish(ctx)?;
        
        self.needs_redraw = false;
        Ok(())
    }
    
    fn draw_board(&self, ctx: &mut Context, canvas: &mut Canvas) -> GameResult<()> {
        for rank in 0..BOARD_SIZE {
            for file in 0..BOARD_SIZE {
                // Invert coordinates if playing as black
                let (display_rank, display_file) = self.get_display_coordinates(rank, file);
                
                let x = BOARD_OFFSET_X + (display_file as f32) * SQUARE_SIZE;
                let y = BOARD_OFFSET_Y + (display_rank as f32) * SQUARE_SIZE;
                
                let is_light = (rank + file) % 2 == 0;
                let color = if is_light { LIGHT_SQUARE } else { DARK_SQUARE };
                
                let color = if Some((rank, file)) == self.selected_square {
                    SELECTED_SQUARE
                } else if self.possible_moves.contains(&(rank, file)) {
                    POSSIBLE_MOVE
                } else {
                    color
                };
                
                let square = Rect::new(x, y, SQUARE_SIZE, SQUARE_SIZE);
                let mesh = graphics::Mesh::new_rectangle(
                    ctx,
                    graphics::DrawMode::fill(),
                    square,
                    color,
                )?;
                canvas.draw(&mesh, DrawParam::default());
                
                let mesh = graphics::Mesh::new_rectangle(
                    ctx,
                    graphics::DrawMode::stroke(1.0),
                    square,
                    GgezColor::new(0.0, 0.0, 0.0, 0.3),
                )?;
                canvas.draw(&mesh, DrawParam::default());
                
                // Draw square coordinates when enabled
                if self.show_square_coordinates {
                    let file_char = (b'a' + file as u8) as char;
                    let rank_num = 8 - rank;
                    let coord_text = Text::new(format!("{}{}", file_char, rank_num));
                    
                    // Position in the top-left corner of each square
                    let coord_x = x + 5.0;
                    let coord_y = y + 5.0;
                    
                    // Use contrasting color for better visibility
                    let text_color = if is_light { 
                        GgezColor::new(0.2, 0.2, 0.2, 0.8) 
                    } else { 
                        GgezColor::new(0.9, 0.9, 0.9, 0.8) 
                    };
                    
                    canvas.draw(
                        &coord_text,
                        DrawParam::default()
                            .dest(Point2 { x: coord_x, y: coord_y })
                            .color(text_color)
                            .scale(Vector2 { x: 0.8, y: 0.8 })
                    );
                }
            }
        }
        
        Ok(())
    }
    
    fn draw_pieces(&self, canvas: &mut Canvas) {
        for rank in 0..BOARD_SIZE {
            for file in 0..BOARD_SIZE {
                if let Some(piece) = self.game_state.board[rank][file] {
                    // Invert coordinates if playing as black
                    let (display_rank, display_file) = self.get_display_coordinates(rank, file);
                    
                    let x = BOARD_OFFSET_X + (display_file as f32) * SQUARE_SIZE;
                    let y = BOARD_OFFSET_Y + (display_rank as f32) * SQUARE_SIZE;
                    
                    let dest = Point2 { 
                        x: x + SQUARE_SIZE / 2.0, 
                        y: y + SQUARE_SIZE / 2.0 
                    };
                    
                    self.assets.draw_piece(
                        canvas,
                        piece.piece_type,
                        piece.color,
                        DrawParam::default()
                            .dest(dest)
                            .offset(Point2 { x: 0.5, y: 0.5 }) // Center the image
                            .scale(Vector2 { x: 0.45, y: 0.45 }) // Scale to fit the square
                    );
                }
            }
        }
    }
    
    fn draw_status(&self, canvas: &mut Canvas) -> GameResult<()> {
        let mut status_text = format!("Current turn: {:?}", self.game_state.current_turn);
        
        if self.is_spectator {
            status_text = format!("Spectating - Current turn: {:?}", self.game_state.current_turn);
        }
        
        if self.game_state.is_in_check(self.game_state.current_turn) {
            if self.game_state.is_checkmate() {
                status_text = format!("{:?} is in CHECKMATE!", self.game_state.current_turn);
            } else {
                status_text = format!("{:?} is in CHECK!", self.game_state.current_turn);
            }
        } else if self.game_state.is_stalemate() {
            status_text = "STALEMATE!".to_string();
        } else if self.game_state.is_threefold_repetition() {
            status_text = "DRAW by threefold repetition!".to_string();
        } else if self.game_state.is_fifty_move_rule() {
            status_text = "DRAW by fifty-move rule!".to_string();
        } else if self.game_state.is_insufficient_material() {
            status_text = "DRAW by insufficient material!".to_string();
        }
        
        let status_display = Text::new(status_text);
        
        // Position status text at the left side below the board
        canvas.draw(
            &status_display,
            DrawParam::default()
                .dest(Point2 {
                    x: BOARD_OFFSET_X,
                    y: BOARD_OFFSET_Y + (BOARD_SIZE as f32) * SQUARE_SIZE + 40.0,
                })
                .color(GgezColor::WHITE)
        );
        
        let halfmove_text = Text::new(format!("Halfmove clock: {}", self.game_state.halfmove_clock));
        
        // Position halfmove clock under status text
        canvas.draw(
            &halfmove_text,
            DrawParam::default()
                .dest(Point2 {
                    x: BOARD_OFFSET_X,
                    y: BOARD_OFFSET_Y + (BOARD_SIZE as f32) * SQUARE_SIZE + 60.0,
                })
                .color(GgezColor::WHITE)
        );
        
        // If in spectator mode, draw spectator indicator
        if self.is_spectator {
            let spectator_text = Text::new("SPECTATOR MODE");
            canvas.draw(
                &spectator_text,
                DrawParam::default()
                    .dest(Point2 {
                        x: BOARD_OFFSET_X,
                        y: BOARD_OFFSET_Y + (BOARD_SIZE as f32) * SQUARE_SIZE + 20.0,
                    })
                    .color(GgezColor::new(1.0, 0.7, 0.3, 1.0)) // Orange
            );
        }
        
        Ok(())
    }
    
    fn draw_promotion_dialog(&self, ctx: &mut Context, canvas: &mut Canvas) -> GameResult<()> {
        if let Some(ref promotion) = self.game_state.promotion_pending {
            let (rank, file) = promotion.position;
            let color = promotion.color;
            
            // Invert coordinates if playing as black
            let (display_rank, display_file) = self.get_display_coordinates(rank, file);
            
            let square_x = BOARD_OFFSET_X + (display_file as f32) * SQUARE_SIZE;
            let square_y = BOARD_OFFSET_Y + (display_rank as f32) * SQUARE_SIZE;
            
            let dialog_width = SQUARE_SIZE;
            let dialog_height = SQUARE_SIZE * 4.0; // Space for 4 pieces
            
            // Adjust dialog position based on perspective
            let dialog_y = if self.is_inverted_board() {
                if rank > 3 {
                    square_y // Dialog extends downward
                } else {
                    square_y - dialog_height + SQUARE_SIZE // Dialog extends upward
                }
            } else {
                if rank < 4 {
                    square_y // Dialog extends downward
                } else {
                    square_y - dialog_height + SQUARE_SIZE // Dialog extends upward
                }
            };
            
            let dialog_rect = Rect::new(square_x, dialog_y, dialog_width, dialog_height);
            let dialog_mesh = graphics::Mesh::new_rectangle(
                ctx,
                graphics::DrawMode::fill(),
                dialog_rect,
                PROMOTION_BG,
            )?;
            canvas.draw(&dialog_mesh, DrawParam::default());
            
            let promotion_pieces = [PieceType::Queen, PieceType::Rook, PieceType::Bishop, PieceType::Knight];
            
            for (i, &piece_type) in promotion_pieces.iter().enumerate() {
                let piece_y = dialog_y + (i as f32) * SQUARE_SIZE;
                let dest = Point2 { 
                    x: square_x + SQUARE_SIZE / 2.0,
                    y: piece_y + SQUARE_SIZE / 2.0,
                };
                
                self.assets.draw_piece(
                    canvas,
                    piece_type,
                    color,
                    DrawParam::default()
                        .dest(dest)
                        .offset(Point2 { x: 0.5, y: 0.5 })
                        .scale(Vector2 { x: 0.45, y: 0.45 })
                );
            }
        }
        
        Ok(())
    }
    
    fn draw_draw_offer_dialog(&self, ctx: &mut Context, canvas: &mut Canvas) -> GameResult<()> {
        // Create a semi-transparent background for the dialog
        let window_width = ctx.gfx.size().0;
        let window_height = ctx.gfx.size().1;
        
        let dialog_x = (window_width - DIALOG_WIDTH) / 2.0;
        let dialog_y = (window_height - DIALOG_HEIGHT) / 2.0;
        
        let dialog_rect = Rect::new(dialog_x, dialog_y, DIALOG_WIDTH, DIALOG_HEIGHT);
        let dialog_mesh = graphics::Mesh::new_rectangle(
            ctx,
            graphics::DrawMode::fill(),
            dialog_rect,
            DIALOG_BG,
        )?;
        canvas.draw(&dialog_mesh, DrawParam::default());
        
        // Draw dialog border
        let border_mesh = graphics::Mesh::new_rectangle(
            ctx,
            graphics::DrawMode::stroke(2.0),
            dialog_rect,
            GgezColor::WHITE,
        )?;
        canvas.draw(&border_mesh, DrawParam::default());
        
        // Draw dialog message
        let message_text = Text::new("Your opponent has offered a draw");
        canvas.draw(
            &message_text,
            DrawParam::default()
                .dest(Point2 {
                    x: dialog_x + DIALOG_WIDTH / 2.0,
                    y: dialog_y + 40.0,
                })
                .offset(Point2 { x: 0.5, y: 0.5 })
                .color(GgezColor::WHITE)
        );
        
        // Draw accept button
        let accept_rect = Rect::new(
            dialog_x + DIALOG_WIDTH / 2.0 - DIALOG_BUTTON_WIDTH - 10.0,
            dialog_y + DIALOG_HEIGHT - 50.0,
            DIALOG_BUTTON_WIDTH,
            DIALOG_BUTTON_HEIGHT
        );
        
        let accept_color = ACCEPT_BUTTON_BG; // Could add hover effect here
        
        let accept_mesh = graphics::Mesh::new_rectangle(
            ctx,
            graphics::DrawMode::fill(),
            accept_rect,
            accept_color,
        )?;
        canvas.draw(&accept_mesh, DrawParam::default());
        
        let accept_border = graphics::Mesh::new_rectangle(
            ctx,
            graphics::DrawMode::stroke(2.0),
            accept_rect,
            GgezColor::WHITE,
        )?;
        canvas.draw(&accept_border, DrawParam::default());
        
        let accept_text = Text::new("Accept");
        canvas.draw(
            &accept_text,
            DrawParam::default()
                .dest(Point2 {
                    x: accept_rect.x + accept_rect.w / 2.0,
                    y: accept_rect.y + accept_rect.h / 2.0,
                })
                .offset(Point2 { x: 0.5, y: 0.5 })
                .color(GgezColor::WHITE)
        );
        
        // Draw decline button
        let decline_rect = Rect::new(
            dialog_x + DIALOG_WIDTH / 2.0 + 10.0,
            dialog_y + DIALOG_HEIGHT - 50.0,
            DIALOG_BUTTON_WIDTH,
            DIALOG_BUTTON_HEIGHT
        );
        
        let decline_color = DECLINE_BUTTON_BG; // Could add hover effect here
        
        let decline_mesh = graphics::Mesh::new_rectangle(
            ctx,
            graphics::DrawMode::fill(),
            decline_rect,
            decline_color,
        )?;
        canvas.draw(&decline_mesh, DrawParam::default());
        
        let decline_border = graphics::Mesh::new_rectangle(
            ctx,
            graphics::DrawMode::stroke(2.0),
            decline_rect,
            GgezColor::WHITE,
        )?;
        canvas.draw(&decline_border, DrawParam::default());
        
        let decline_text = Text::new("Decline");
        canvas.draw(
            &decline_text,
            DrawParam::default()
                .dest(Point2 {
                    x: decline_rect.x + decline_rect.w / 2.0,
                    y: decline_rect.y + decline_rect.h / 2.0,
                })
                .offset(Point2 { x: 0.5, y: 0.5 })
                .color(GgezColor::WHITE)
        );
        
        Ok(())
    }

    fn draw_rematch_offer_dialog(&self, ctx: &mut Context, canvas: &mut Canvas) -> GameResult<()> {
        // Create a semi-transparent background for the dialog
        let window_width = ctx.gfx.size().0;
        let window_height = ctx.gfx.size().1;
        
        let dialog_x = (window_width - DIALOG_WIDTH) / 2.0;
        let dialog_y = (window_height - DIALOG_HEIGHT) / 2.0;
        
        let dialog_rect = Rect::new(dialog_x, dialog_y, DIALOG_WIDTH, DIALOG_HEIGHT);
        let dialog_mesh = graphics::Mesh::new_rectangle(
            ctx,
            graphics::DrawMode::fill(),
            dialog_rect,
            DIALOG_BG,
        )?;
        canvas.draw(&dialog_mesh, DrawParam::default());
        
        // Draw dialog border
        let border_mesh = graphics::Mesh::new_rectangle(
            ctx,
            graphics::DrawMode::stroke(2.0),
            dialog_rect,
            GgezColor::WHITE,
        )?;
        canvas.draw(&border_mesh, DrawParam::default());
        
        // Draw dialog message
        let message_text = Text::new("Your opponent wants to play again");
        canvas.draw(
            &message_text,
            DrawParam::default()
                .dest(Point2 {
                    x: dialog_x + DIALOG_WIDTH / 2.0,
                    y: dialog_y + 40.0,
                })
                .offset(Point2 { x: 0.5, y: 0.5 })
                .color(GgezColor::WHITE)
        );
        
        // Draw accept button
        let accept_rect = Rect::new(
            dialog_x + DIALOG_WIDTH / 2.0 - DIALOG_BUTTON_WIDTH - 10.0,
            dialog_y + DIALOG_HEIGHT - 50.0,
            DIALOG_BUTTON_WIDTH,
            DIALOG_BUTTON_HEIGHT
        );
        
        let accept_color = ACCEPT_BUTTON_BG;
        
        let accept_mesh = graphics::Mesh::new_rectangle(
            ctx,
            graphics::DrawMode::fill(),
            accept_rect,
            accept_color,
        )?;
        canvas.draw(&accept_mesh, DrawParam::default());
        
        let accept_border = graphics::Mesh::new_rectangle(
            ctx,
            graphics::DrawMode::stroke(2.0),
            accept_rect,
            GgezColor::WHITE,
        )?;
        canvas.draw(&accept_border, DrawParam::default());
        
        let accept_text = Text::new("Play Again");
        canvas.draw(
            &accept_text,
            DrawParam::default()
                .dest(Point2 {
                    x: accept_rect.x + accept_rect.w / 2.0,
                    y: accept_rect.y + accept_rect.h / 2.0,
                })
                .offset(Point2 { x: 0.5, y: 0.5 })
                .color(GgezColor::WHITE)
        );
        
        // Draw decline button
        let decline_rect = Rect::new(
            dialog_x + DIALOG_WIDTH / 2.0 + 10.0,
            dialog_y + DIALOG_HEIGHT - 50.0,
            DIALOG_BUTTON_WIDTH,
            DIALOG_BUTTON_HEIGHT
        );
        
        let decline_color = DECLINE_BUTTON_BG;
        
        let decline_mesh = graphics::Mesh::new_rectangle(
            ctx,
            graphics::DrawMode::fill(),
            decline_rect,
            decline_color,
        )?;
        canvas.draw(&decline_mesh, DrawParam::default());
        
        let decline_border = graphics::Mesh::new_rectangle(
            ctx,
            graphics::DrawMode::stroke(2.0),
            decline_rect,
            GgezColor::WHITE,
        )?;
        canvas.draw(&decline_border, DrawParam::default());
        
        let decline_text = Text::new("No Thanks");
        canvas.draw(
            &decline_text,
            DrawParam::default()
                .dest(Point2 {
                    x: decline_rect.x + decline_rect.w / 2.0,
                    y: decline_rect.y + decline_rect.h / 2.0,
                })
                .offset(Point2 { x: 0.5, y: 0.5 })
                .color(GgezColor::WHITE)
        );
        
        Ok(())
    }
    
    pub fn handle_mouse_down(&mut self, button: MouseButton, x: f32, y: f32) -> GameResult<Option<MoveInfo>> {
        if button != MouseButton::Left {
            return Ok(None);
        }
        
        let point = Point2 { x, y };
        
        // Check for dialog button clicks first
        if self.draw_offered && !self.game_over {
            if self.handle_dialog_click(x, y, true)? {
                return Ok(None);
            }
        }
        
        if self.rematch_offered && self.game_over {
            if self.handle_dialog_click(x, y, false)? {
                return Ok(None);
            }
        }
        
        // Check if spectator panel is clicked
        if self.show_spectator_panel {
            if self.spectator_panel.contains_send_button(point) {
                // Send chat message
                if !self.spectator_panel.get_input().is_empty() {
                    if let Some(client) = &mut self.network_client {
                        let message = self.spectator_panel.get_input().to_string();
                        client.send_chat_message(message, self.player_name.clone())?;
                    }
                    self.spectator_panel.clear_input();
                    self.needs_redraw = true;
                }
                return Ok(None);
            }
            
            if self.spectator_panel.contains_input_field(point) {
                self.input_active = true;
                self.needs_redraw = true;
                return Ok(None);
            }
        }
        
        // Deactivate input field if clicking outside
        if self.input_active {
            self.input_active = false;
            self.needs_redraw = true;
        }
        
        // Check if a network button was clicked
        if self.connect_button.contains(point) {
            // Attempt to connect to server
            if self.network_client.is_none() {
                // Use a default player name if none is set
                let player_name = if self.player_name.is_empty() {
                    "Player".to_string()
                } else {
                    self.player_name.clone()
                };
                
                // Clone the server address to avoid borrowing issues
                let server_address = self.server_address.clone();
                if let Err(e) = self.init_network(&server_address, player_name) {
                    println!("Error connecting to server: {}", e);
                }
                self.needs_redraw = true;
                return Ok(None);
            }
        }
        
        // Check for spectate button
        if self.spectate_button.contains(point) && self.network_client.is_some() {
            // Show available games to spectate
            if let Err(e) = self.request_game_list() {
                println!("Error requesting game list: {}", e);
            }
            self.show_game_list = true;
            
            // Update the join game buttons to include spectating option
            self.update_join_game_buttons(true);
            
            self.needs_redraw = true;
            return Ok(None);
        }
        
        // Check for game action buttons
        if self.is_network_game && !self.is_spectator && self.network_client.is_some() {
            // Check game action buttons when in a network game
            if !self.game_over {
                if self.offer_draw_button.contains(point) {
                    if let Err(e) = self.offer_draw() {
                        println!("Error offering draw: {}", e);
                    }
                    self.needs_redraw = true;
                    return Ok(None);
                }
                
                if self.resign_button.contains(point) {
                    if let Err(e) = self.resign() {
                        println!("Error resigning: {}", e);
                    }
                    self.needs_redraw = true;
                    return Ok(None);
                }
            } else {
                if self.rematch_button.contains(point) {
                    if let Err(e) = self.request_rematch() {
                        println!("Error requesting rematch: {}", e);
                    }
                    self.needs_redraw = true;
                    return Ok(None);
                }
            }
        }
        
        if self.network_client.is_some() {
            if self.create_game_button.contains(point) {
                // Create a new game
                if let Err(e) = self.create_game() {
                    println!("Error creating game: {}", e);
                }
                self.needs_redraw = true;
                return Ok(None);
            }
            
            if self.refresh_games_button.contains(point) {
                // Refresh game list
                if let Err(e) = self.request_game_list() {
                    println!("Error refreshing game list: {}", e);
                }
                self.show_game_list = true;
                
                // Update the join game buttons
                self.update_join_game_buttons(false);
                
                self.needs_redraw = true;
                return Ok(None);
            }
            
            // Check if any join game button was clicked
            for (i, button) in self.join_game_buttons.iter().enumerate() {
                if button.contains(point) && i < self.available_games.len() {
                    let game_id = self.available_games[i].game_id.clone();
                    let game_status = self.available_games[i].status.clone();
                    
                    if self.is_spectator || button.text.starts_with("Spectate") {
                        // Spectate the game
                        if let Err(e) = self.spectate_game(game_id) {
                            println!("Error spectating game: {}", e);
                        }
                    } else {
                        // Join as a player
                        if let Err(e) = self.join_game(game_id) {
                            println!("Error joining game: {}", e);
                        }
                    }
                    
                    self.show_game_list = false;
                    self.needs_redraw = true;
                    return Ok(None);
                }
            }
        }

        if self.game_over || self.is_spectator {
            return Ok(None);
        }

        if self.game_state.promotion_pending.is_some() {
            self.handle_promotion_selection(x, y)?;
            return Ok(None);
        }

        if self.is_network_game {
            if let Some(player_color) = self.player_color {
                if player_color != self.game_state.current_turn {
                    return Ok(None);
                }
            }
        }

        let (rank, file) = self.get_square_from_coords(x, y);
        
        if let Some(selected) = self.selected_square {
            if self.possible_moves.contains(&(rank, file)) {
                let from = (selected.0 as u8, selected.1 as u8);
                let to = (rank as u8, file as u8);
                
                if self.game_state.make_move(selected, (rank, file)) {
                    self.selected_square = None;
                    self.possible_moves.clear();
                    self.needs_redraw = true;
                    
                    if self.is_network_game {
                        if self.game_state.promotion_pending.is_some() {
                            // Store the move information for when promotion is selected
                            self.pending_promotion_move = Some(MoveInfo { from, to, promotion: None });
                            return Ok(None);
                        }
                        
                        // This is a network game, send the move
                        self.send_move(from, to, None)?;
                    }
                    
                    return Ok(Some(MoveInfo { from, to, promotion: None }));
                }
            }
            self.selected_square = None;
            self.possible_moves.clear();
        }

        if let Some(piece) = self.game_state.board[rank][file] {
            if self.is_network_game {
                if let Some(player_color) = self.player_color {
                    if piece.color != player_color {
                        return Ok(None);
                    }
                }
            }
            
            if piece.color == self.game_state.current_turn {
                self.selected_square = Some((rank, file));
                self.possible_moves = self.game_state.get_all_legal_moves()
                    .iter()
                    .filter(|&&(from, _)| from == (rank, file))
                    .map(|&(_, to)| to)
                    .collect();
            }
        }

        self.needs_redraw = true;
        Ok(None)
    }
    
    pub fn handle_key_press(&mut self, key: char) -> GameResult<()> {
        if self.input_active {
            self.spectator_panel.handle_key_input(key);
            self.needs_redraw = true;
        }
        
        Ok(())
    }
    
    fn handle_dialog_click(&mut self, x: f32, y: f32, is_draw_dialog: bool) -> GameResult<bool> {
        // Get window dimensions from context size
        let window_width = 780.0; // Default window width from main.rs
        let window_height = 750.0; // Default window height from main.rs
        
        let dialog_x = (window_width - DIALOG_WIDTH) / 2.0;
        let dialog_y = (window_height - DIALOG_HEIGHT) / 2.0;
        
        // Check for accept button click
        let accept_rect = Rect::new(
            dialog_x + DIALOG_WIDTH / 2.0 - DIALOG_BUTTON_WIDTH - 10.0,
            dialog_y + DIALOG_HEIGHT - 50.0,
            DIALOG_BUTTON_WIDTH,
            DIALOG_BUTTON_HEIGHT
        );
        
        if x >= accept_rect.x && x < accept_rect.x + accept_rect.w && 
           y >= accept_rect.y && y < accept_rect.y + accept_rect.h {
            if is_draw_dialog {
                // Accept draw offer
                if let Some(client) = &mut self.network_client {
                    if let Err(e) = client.accept_draw() {
                        println!("Error accepting draw: {}", e);
                    }
                }
                self.draw_offered = false;
                self.game_over = true;
            } else {
                // Accept rematch offer
                if let Some(client) = &mut self.network_client {
                    if let Err(e) = client.accept_draw() { // Reusing accept_draw for now, ideally should be its own method
                        println!("Error accepting rematch: {}", e);
                    }
                }
                self.rematch_offered = false;
                // The server will send us a new game state
            }
            self.needs_redraw = true;
            return Ok(true);
        }
        
        // Check for decline button click
        let decline_rect = Rect::new(
            dialog_x + DIALOG_WIDTH / 2.0 + 10.0,
            dialog_y + DIALOG_HEIGHT - 50.0,
            DIALOG_BUTTON_WIDTH,
            DIALOG_BUTTON_HEIGHT
        );
        
        if x >= decline_rect.x && x < decline_rect.x + decline_rect.w && 
           y >= decline_rect.y && y < decline_rect.y + decline_rect.h {
            if is_draw_dialog {
                // Decline draw offer
                if let Some(client) = &mut self.network_client {
                    if let Err(e) = client.decline_draw() {
                        println!("Error declining draw: {}", e);
                    }
                }
                self.draw_offered = false;
            } else {
                // Decline rematch offer
                if let Some(client) = &mut self.network_client {
                    if let Err(e) = client.decline_draw() { // Reusing decline_draw for now
                        println!("Error declining rematch: {}", e);
                    }
                }
                self.rematch_offered = false;
            }
            self.needs_redraw = true;
            return Ok(true);
        }
        
        Ok(false)
    }
    
    pub fn handle_mouse_move(&mut self, x: f32, y: f32) -> GameResult<()> {
        let point = Point2 { x, y };
        let mut needs_redraw = false;
        
        // Reset all button hover states
        self.connect_button.set_hover(false);
        self.create_game_button.set_hover(false);
        self.refresh_games_button.set_hover(false);
        self.spectate_button.set_hover(false);
        self.offer_draw_button.set_hover(false);
        self.resign_button.set_hover(false);
        self.rematch_button.set_hover(false);
        
        if self.show_spectator_panel {
            self.spectator_panel.send_button.set_hover(false);
        }
        
        for button in &mut self.join_game_buttons {
            button.set_hover(false);
        }
        
        // Set hover state for the button under the mouse
        if self.connect_button.contains(point) {
            self.connect_button.set_hover(true);
            needs_redraw = true;
        } else if self.network_client.is_some() {
            if self.create_game_button.contains(point) {
                self.create_game_button.set_hover(true);
                needs_redraw = true;
            } else if self.refresh_games_button.contains(point) {
                self.refresh_games_button.set_hover(true);
                needs_redraw = true;
            } else if self.spectate_button.contains(point) {
                self.spectate_button.set_hover(true);
                needs_redraw = true;
            } else if self.is_network_game && !self.is_spectator {
                if !self.game_over {
                    if self.offer_draw_button.contains(point) {
                        self.offer_draw_button.set_hover(true);
                        needs_redraw = true;
                    } else if self.resign_button.contains(point) {
                        self.resign_button.set_hover(true);
                        needs_redraw = true;
                    }
                } else if self.rematch_button.contains(point) {
                    self.rematch_button.set_hover(true);
                    needs_redraw = true;
                }
            } else {
                for button in &mut self.join_game_buttons {
                    if button.contains(point) {
                        button.set_hover(true);
                        needs_redraw = true;
                        break;
                    }
                }
            }
            
            // Check spectator panel buttons
            if self.show_spectator_panel && self.spectator_panel.contains_send_button(point) {
                self.spectator_panel.send_button.set_hover(true);
                needs_redraw = true;
            }
        }
        
        if needs_redraw {
            self.needs_redraw = true;
        }
        
        Ok(())
    }
    
    pub fn update(&mut self) -> GameResult<()> {
        // Send heartbeat if needed (every 30 seconds)
        if let Some(client) = &mut self.network_client {
            if client.is_connected() && self.last_heartbeat.elapsed() > Duration::from_secs(30) {
                if let Err(e) = client.send_message(NetworkMessage::Heartbeat) {
                    println!("Error sending heartbeat: {}", e);
                } else {
                    self.last_heartbeat = Instant::now();
                }
            }
        }
        
        if self.is_network_game {
            self.handle_network_messages()?;
        }
        
        Ok(())
    }
    
    fn check_game_end(&mut self) {
        if self.game_state.is_checkmate() || 
           self.game_state.is_stalemate() || 
           self.game_state.is_draw() {
            self.game_over = true;
            self.needs_redraw = true;
        }
    }

    fn handle_promotion_selection(&mut self, x: f32, y: f32) -> GameResult<()> {
        if let Some(ref promotion) = self.game_state.promotion_pending {
            let (rank, file) = promotion.position;
            
            // Invert coordinates if playing as black
            let (display_rank, display_file) = self.get_display_coordinates(rank, file);
            
            let square_x = BOARD_OFFSET_X + (display_file as f32) * SQUARE_SIZE;
            let square_y = BOARD_OFFSET_Y + (display_rank as f32) * SQUARE_SIZE;
            
            let dialog_width = SQUARE_SIZE;
            let dialog_height = SQUARE_SIZE * 4.0;
            
            // Adjust dialog position based on perspective
            let dialog_y = if self.is_inverted_board() {
                if rank > 3 {
                    square_y // Dialog extends downward
                } else {
                    square_y - dialog_height + SQUARE_SIZE // Dialog extends upward
                }
            } else {
                if rank < 4 {
                    square_y // Dialog extends downward
                } else {
                    square_y - dialog_height + SQUARE_SIZE // Dialog extends upward
                }
            };
            
            if x >= square_x && x < square_x + dialog_width && 
               y >= dialog_y && y < dialog_y + dialog_height {
                
                let relative_y = y - dialog_y;
                let piece_index = (relative_y / SQUARE_SIZE) as usize;
                
                if piece_index < 4 {
                    let promotion_pieces = [PieceType::Queen, PieceType::Rook, PieceType::Bishop, PieceType::Knight];
                    let selected_piece = promotion_pieces[piece_index];
                    
                    // Apply the promotion locally
                    self.game_state.promote_pawn(selected_piece);

                    // If in a network game, send the promotion choice to the server
                    if self.is_network_game {
                        // Convert selection to the character representation for the network message
                        let promotion_char = match selected_piece {
                            PieceType::Queen => 'Q',
                            PieceType::Rook => 'R',
                            PieceType::Bishop => 'B',
                            PieceType::Knight => 'N',
                            _ => panic!("Invalid promotion piece"),
                        };
                        
                        if let Some(client) = &mut self.network_client {
                            // The from/to positions were already sent, just need to send the promotion choice
                            if let Err(e) = client.send_move((0, 0), (0, 0), Some(promotion_char)) {
                                println!("Error sending promotion choice: {}", e);
                            }
                        }
                        
                        // Use the stored move information from when the promotion was triggered
                        if let Some(mut move_info) = self.pending_promotion_move.take() {
                            // Update with the selected promotion piece
                            move_info.promotion = Some(promotion_char);
                            
                            // Send the complete move with promotion information
                            self.send_move(move_info.from, move_info.to, move_info.promotion)?;
                        }
                    }
                    
                    self.check_game_end();
                    
                    self.needs_redraw = true;
                }
            }
        }
        Ok(())
    }

    fn get_square_from_coords(&self, x: f32, y: f32) -> (usize, usize) {
        // Calculate the display coordinates from the screen position
        let display_file = ((x - BOARD_OFFSET_X) / SQUARE_SIZE) as isize;
        let display_rank = ((y - BOARD_OFFSET_Y) / SQUARE_SIZE) as isize;
        
        // Check if the coordinates are within the board bounds
        if display_file < 0 || display_file >= BOARD_SIZE as isize || 
           display_rank < 0 || display_rank >= BOARD_SIZE as isize {
            // If clicked outside the board, return a safe default position
            return (0, 0);
        }
        
        // Convert display coordinates to internal coordinates
        self.get_internal_coordinates(display_rank as usize, display_file as usize)
    }
    
    // Helper method to check if board should be inverted
    fn is_inverted_board(&self) -> bool {
        matches!(self.player_color, Some(Color::Black))
    }
    
    // Convert internal coordinates to display coordinates based on perspective
    fn get_display_coordinates(&self, rank: usize, file: usize) -> (usize, usize) {
        if self.is_inverted_board() {
            // For black perspective: flip both rank and file
            (7 - rank, 7 - file) 
        } else {
            // For white perspective: use coordinates as-is
            (rank, file)
        }
    }
    
    // Convert display coordinates to internal coordinates based on perspective
    fn get_internal_coordinates(&self, display_rank: usize, display_file: usize) -> (usize, usize) {
        if self.is_inverted_board() {
            // For black perspective: flip both rank and file
            // Ensure the result stays in bounds (0-7)
            let rank = if display_rank < BOARD_SIZE { 7 - display_rank } else { 0 };
            let file = if display_file < BOARD_SIZE { 7 - display_file } else { 0 };
            (rank, file)
        } else {
            // For white perspective: use coordinates as-is
            // Ensure the result stays in bounds (0-7)
            let rank = if display_rank < BOARD_SIZE { display_rank } else { 0 };
            let file = if display_file < BOARD_SIZE { display_file } else { 0 };
            (rank, file)
        }
    }

    // New method to initialize networking
    pub fn init_network(&mut self, server_address: &str, player_name: String) -> GameResult<()> {
        self.player_name = player_name;
        self.network_client = match ChessClient::new(server_address) {
            Ok(client) => Some(client),
            Err(e) => {
                println!("Failed to connect to server: {}", e);
                return Err(ggez::GameError::CustomError(format!("Network error: {}", e)));
            }
        };
        self.is_network_game = true;
        self.needs_redraw = true;
        Ok(())
    }

    pub fn create_game(&mut self) -> GameResult<()> {
        if let Some(client) = &mut self.network_client {
            // Create a new game
            let create_game = NetworkMessage::CreateGame { 
                player_name: self.player_name.clone() 
            };
            client.send_message(create_game)?;
            println!("Waiting for another player to join...");
        }
        Ok(())
    }

    pub fn join_game(&mut self, game_id: String) -> GameResult<()> {
        if let Some(client) = &mut self.network_client {
            // Join existing game
            let join_game = NetworkMessage::JoinGame { 
                game_id: game_id.clone(),
                player_name: self.player_name.clone() 
            };
            client.send_message(join_game)?;
            println!("Joining game {}...", game_id);
        }
        Ok(())
    }
    
    pub fn spectate_game(&mut self, game_id: String) -> GameResult<()> {
        if let Some(client) = &mut self.network_client {
            // Spectate existing game
            let spectate_game = NetworkMessage::SpectateGame { 
                game_id: game_id.clone(),
                spectator_name: self.player_name.clone() 
            };
            client.send_message(spectate_game)?;
            println!("Spectating game {}...", game_id);
            
            // Set spectator mode
            self.set_spectator_mode(game_id);
        }
        Ok(())
    }

    pub fn request_game_list(&mut self) -> GameResult<()> {
        if let Some(client) = &mut self.network_client {
            let request = NetworkMessage::RequestGameList;
            client.send_message(request)?;
        }
        Ok(())
    }

    pub fn get_available_games(&self) -> &Vec<GameInfo> {
        &self.available_games
    }

    pub fn handle_network_messages(&mut self) -> GameResult<()> {
        if let Some(client) = &mut self.network_client {
            if !client.is_connected() {
                println!("Attempting to reconnect...");
                if let Err(e) = client.reconnect() {
                    println!("Failed to reconnect: {}", e);
                    return Ok(());
                }
            }
    
            match client.receive_message() {
                Ok(Some(NetworkMessage::Move { from, to, promotion })) => {
                    self.handle_network_move(from, to, promotion)?;
                }
                Ok(Some(NetworkMessage::GameStart { is_white, game_id, opponent_name })) => {
                    self.set_player_color(is_white);
                    self.game_id = Some(game_id.clone());
<<<<<<< HEAD
                    self.is_spectator = false;
                    println!("Game started! You are playing as {}", if is_white { "white" } else { "black" });
=======
                    self.opponent_name = opponent_name;
                    println!("Game started! You are playing as {} against {}", 
                        if is_white { "white" } else { "black" },
                        if !self.opponent_name.is_empty() { &self.opponent_name } else { "an opponent" });
>>>>>>> 29cb580c
                }
                Ok(Some(NetworkMessage::GameState { board, current_turn, promotion_pending, game_over })) => {
                    self.update_game_state(board, current_turn, promotion_pending, game_over)?;
                }
                Ok(Some(NetworkMessage::GameEnd { reason })) => {
                    println!("Game ended: {}", reason);
                    self.game_over = true;
                    self.needs_redraw = true;
                    
                    // Add system message to chat if spectator panel is active
                    if self.show_spectator_panel {
                        self.spectator_panel.add_chat_message(
                            "System".to_string(),
                            format!("Game ended: {}", reason),
                            true
                        );
                    }
                }
                Ok(Some(NetworkMessage::GameCreated { game_id })) => {
                    self.game_id = Some(game_id.clone());
                    println!("Game created with ID: {}", game_id);
                    println!("Waiting for an opponent to join...");
                }
                Ok(Some(NetworkMessage::GameList { available_games })) => {
                    self.available_games = available_games;
<<<<<<< HEAD
                    println!("Available games:");
                    for (i, game) in self.available_games.iter().enumerate() {
                        println!("{}. {} (hosted by {}) - Status: {:?}, Players: {:?}, Spectators: {:?}", 
                                 i + 1, game.game_id, game.host_name, game.status,
                                 game.player_count, game.spectator_count);
                    }
                    // Update join game buttons after receiving new game list
                    self.update_join_game_buttons(false);
=======
                    println!("Received game list with {} games", self.available_games.len());
                    
                    self.update_join_game_buttons();
                    
>>>>>>> 29cb580c
                    self.needs_redraw = true;
                }
                Ok(Some(NetworkMessage::DrawOffered)) => {
                    println!("Your opponent has offered a draw");
                    if !self.is_spectator {
                        self.draw_offered = true;
                    }
                    
                    // Add to chat if spectator panel is active
                    if self.show_spectator_panel {
                        self.spectator_panel.add_chat_message(
                            "System".to_string(),
                            "Draw has been offered".to_string(),
                            true
                        );
                    }
                    
                    self.needs_redraw = true;
                }
                Ok(Some(NetworkMessage::AcceptDraw)) => {
                    println!("Draw accepted - game over");
                    self.game_over = true;
                    
                    // Add to chat if spectator panel is active
                    if self.show_spectator_panel {
                        self.spectator_panel.add_chat_message(
                            "System".to_string(),
                            "Draw offer accepted".to_string(),
                            true
                        );
                    }
                    
                    self.needs_redraw = true;
                }
                Ok(Some(NetworkMessage::DeclineDraw)) => {
<<<<<<< HEAD
                    println!("Your opponent has declined your draw offer");
                    
                    // Add to chat if spectator panel is active
                    if self.show_spectator_panel {
                        self.spectator_panel.add_chat_message(
                            "System".to_string(),
                            "Draw offer declined".to_string(),
                            true
                        );
                    }
                    
                    self.needs_redraw = true;
                }
                Ok(Some(NetworkMessage::Resign)) => {
                    println!("Your opponent has resigned");
                    self.game_over = true;
                    
                    // Add to chat if spectator panel is active
                    if self.show_spectator_panel {
                        self.spectator_panel.add_chat_message(
                            "System".to_string(),
                            "A player has resigned".to_string(),
                            true
                        );
                    }
                    
                    self.needs_redraw = true;
                }
                Ok(Some(NetworkMessage::RequestRematch)) => {
                    println!("Your opponent wants to play again");
                    if !self.is_spectator {
                        self.rematch_offered = true;
                    }
=======
                    println!("Draw declined - game continues");
                    self.draw_offered = false;
                    self.needs_redraw = true;
                }
                Ok(Some(NetworkMessage::RematchAccepted { is_white })) => {
                    println!("Rematch accepted! You are playing as {}", if is_white { "white" } else { "black" });
                    self.set_player_color(is_white);
                    self.game_over = false;
                    self.rematch_offered = false;
                    self.game_state = GameState::new();
                    self.needs_redraw = true;
                }
                Ok(Some(NetworkMessage::RequestRematch)) => {
                    println!("Your opponent has requested a rematch");
                    self.rematch_offered = true;
>>>>>>> 29cb580c
                    self.needs_redraw = true;
                }
                Ok(Some(NetworkMessage::Resign)) => {
                    println!("Your opponent has resigned");
                    self.game_over = true;
                    self.needs_redraw = true;
                }
                Ok(Some(NetworkMessage::SpectatorJoined { name })) => {
                    println!("Spectator joined: {}", name);
                    self.handle_spectator_joined(name);
                }
                Ok(Some(NetworkMessage::SpectatorLeft { name })) => {
                    println!("Spectator left: {}", name);
                    self.handle_spectator_left(name);
                }
                Ok(Some(NetworkMessage::ChatMessage { sender, message, is_spectator })) => {
                    println!("Chat: {}{}: {}", 
                             if is_spectator { "[Spectator] " } else { "" }, 
                             sender, message);
                    self.handle_chat_message(sender, message, is_spectator);
                }
                Ok(Some(NetworkMessage::Heartbeat)) => {
                    // Heartbeat received, update last heartbeat time
                    self.last_heartbeat = Instant::now();
                }
                Ok(Some(NetworkMessage::CreateGame { .. })) => {
                    // Ignore unexpected CreateGame messages from client
                }
                Ok(Some(NetworkMessage::JoinGame { .. })) => {
                    // Ignore unexpected JoinGame messages from client
                }
                Ok(Some(NetworkMessage::RequestGameList)) => {
                    // Ignore unexpected RequestGameList messages from client
                }
                Ok(Some(NetworkMessage::OfferDraw)) => {
                    // Ignore unexpected OfferDraw messages from client
                }
                Ok(Some(NetworkMessage::SpectateGame { .. })) => {
                    // Ignore unexpected SpectateGame messages from server
                    println!("Received unexpected SpectateGame message");
                }
                Ok(Some(NetworkMessage::ConnectionStatus { .. })) => {
                    // Handle connection status updates if needed
                    println!("Received connection status update");
                }
                Ok(None) => {
                    // No message available, continue
                }
                Err(e) => {
                    println!("Network error: {}", e);
                }
                _ => {
                    // Catch-all for any other message variants that might be added in the future
                    println!("Received unexpected network message");
                }
            }
        }
        Ok(())
    }


    pub fn send_move(&mut self, from: (u8, u8), to: (u8, u8), promotion: Option<char>) -> GameResult<()> {
        if let Some(client) = &mut self.network_client {
            if !client.is_connected() {
                println!("Cannot send move - not connected to server");
                return Ok(());
            }
            if let Err(e) = client.send_move(from, to, promotion) {
                println!("Error sending move: {}", e);
            }
        }
        Ok(())
    }

    // New method to update join game buttons based on available games
    fn update_join_game_buttons(&mut self, for_spectating: bool) {
        self.join_game_buttons.clear();
        
        let base_y = BOARD_OFFSET_Y + 5.0 * (BUTTON_HEIGHT + BUTTON_MARGIN);
        
        for (i, game) in self.available_games.iter().enumerate() {
            let y = base_y + i as f32 * (BUTTON_HEIGHT + 5.0);
<<<<<<< HEAD
            
            let button_text = if for_spectating {
                format!("Spectate: {}", game.host_name)
            } else if game.status == GameStatus::Waiting {
                format!("Join: {}", game.host_name)
            } else {
                format!("Spectate: {}", game.host_name)
            };
=======
            // Truncate the host name if needed
            let button_text = format!("Join: {}", truncate_text(&game.host_name, MAX_TEXT_LENGTH - 6));
>>>>>>> 29cb580c
            
            let button = Button::new(
                BOARD_OFFSET_X + (BOARD_SIZE as f32) * SQUARE_SIZE + BUTTON_MARGIN,
                y,
                BUTTON_WIDTH,
                BUTTON_HEIGHT,
                &button_text
            );
            
            self.join_game_buttons.push(button);
        }
    }

    pub fn set_server_address(&mut self, address: String) {
        self.server_address = address;
    }
    
    pub fn get_server_address(&self) -> &str {
        &self.server_address
    }

    pub fn offer_draw(&mut self) -> GameResult<()> {
        if let Some(client) = &mut self.network_client {
            if !client.is_connected() {
                println!("Cannot offer draw - not connected to server");
                return Ok(());
            }
            if let Err(e) = client.offer_draw() {
                println!("Error offering draw: {}", e);
            }
        }
        Ok(())
    }
    
    pub fn resign(&mut self) -> GameResult<()> {
        if let Some(client) = &mut self.network_client {
            if !client.is_connected() {
                println!("Cannot resign - not connected to server");
                return Ok(());
            }
            if let Err(e) = client.resign() {
                println!("Error resigning: {}", e);
            } else {
                // Set game as over immediately - don't wait for server confirmation
                self.game_over = true;
                self.needs_redraw = true;
            }
        }
        Ok(())
    }
    
    pub fn request_rematch(&mut self) -> GameResult<()> {
        if let Some(client) = &mut self.network_client {
            if !client.is_connected() {
                println!("Cannot request rematch - not connected to server");
                return Ok(());
            }
            if let Err(e) = client.request_rematch() {
                println!("Error requesting rematch: {}", e);
            }
        }
        Ok(())
    }
<<<<<<< HEAD
}
=======

    fn draw_player_names(&self, canvas: &mut Canvas) -> GameResult<()> {
        let board_width = SQUARE_SIZE * 8.0;
        
        // Draw player names based on board orientation
        let (top_name, bottom_name) = if self.is_inverted_board() {
            // If playing as black, player name is at the bottom
            (self.opponent_name.clone(), self.player_name.clone())
        } else {
            // If playing as white, player name is at the bottom
            (self.player_name.clone(), self.opponent_name.clone())
        };
        
        // Format the names with colors, truncate if necessary
        let top_player = format!("White: {}", 
            truncate_text(if !top_name.is_empty() { &top_name } else { "Unknown" }, MAX_TEXT_LENGTH));
        let bottom_player = format!("Black: {}", 
            truncate_text(if !bottom_name.is_empty() { &bottom_name } else { "Unknown" }, MAX_TEXT_LENGTH));
        
        // Draw the name above the board
        let top_text = Text::new(top_player);
        canvas.draw(
            &top_text,
            DrawParam::default()
                .dest(Point2 {
                    x: BOARD_OFFSET_X + board_width / 2.0,
                    y: BOARD_OFFSET_Y - 20.0,
                })
                .offset(Point2 { x: 0.5, y: 0.5 })
                .color(GgezColor::WHITE)
        );
        
        // Draw the name below the board
        let bottom_text = Text::new(bottom_player);
        canvas.draw(
            &bottom_text,
            DrawParam::default()
                .dest(Point2 {
                    x: BOARD_OFFSET_X + board_width / 2.0,
                    y: BOARD_OFFSET_Y + board_width + 20.0,
                })
                .offset(Point2 { x: 0.5, y: 0.5 })
                .color(GgezColor::WHITE)
        );
        
        Ok(())
    }
}

// Helper function to truncate text to specified length
fn truncate_text(text: &str, max_length: usize) -> String {
    if text.len() <= max_length {
        text.to_string()
    } else {
        format!("{}...", &text[0..max_length-3])
    }
} 
>>>>>>> 29cb580c
<|MERGE_RESOLUTION|>--- conflicted
+++ resolved
@@ -600,7 +600,6 @@
             self.refresh_games_button.draw(ctx, &mut canvas)?;
             self.spectate_button.draw(ctx, &mut canvas)?;
             
-<<<<<<< HEAD
             // Draw connection status
             let connection_status = if self.network_client.as_ref().map_or(false, |c| c.is_connected()) {
                 "Connected"
@@ -668,7 +667,6 @@
             
             // Draw game action buttons when appropriate
             if self.is_network_game && !self.is_spectator {
-=======
             // Draw join game buttons if showing game list
             if self.show_game_list {
                 for button in &self.join_game_buttons {
@@ -678,7 +676,6 @@
             
             // Draw game buttons (draw, resign, rematch)
             if self.is_network_game {
->>>>>>> 29cb580c
                 if !self.game_over {
                     self.offer_draw_button.draw(ctx, &mut canvas)?;
                     self.resign_button.draw(ctx, &mut canvas)?;
@@ -1804,15 +1801,12 @@
                 Ok(Some(NetworkMessage::GameStart { is_white, game_id, opponent_name })) => {
                     self.set_player_color(is_white);
                     self.game_id = Some(game_id.clone());
-<<<<<<< HEAD
                     self.is_spectator = false;
                     println!("Game started! You are playing as {}", if is_white { "white" } else { "black" });
-=======
                     self.opponent_name = opponent_name;
                     println!("Game started! You are playing as {} against {}", 
                         if is_white { "white" } else { "black" },
                         if !self.opponent_name.is_empty() { &self.opponent_name } else { "an opponent" });
->>>>>>> 29cb580c
                 }
                 Ok(Some(NetworkMessage::GameState { board, current_turn, promotion_pending, game_over })) => {
                     self.update_game_state(board, current_turn, promotion_pending, game_over)?;
@@ -1838,7 +1832,6 @@
                 }
                 Ok(Some(NetworkMessage::GameList { available_games })) => {
                     self.available_games = available_games;
-<<<<<<< HEAD
                     println!("Available games:");
                     for (i, game) in self.available_games.iter().enumerate() {
                         println!("{}. {} (hosted by {}) - Status: {:?}, Players: {:?}, Spectators: {:?}", 
@@ -1847,12 +1840,9 @@
                     }
                     // Update join game buttons after receiving new game list
                     self.update_join_game_buttons(false);
-=======
                     println!("Received game list with {} games", self.available_games.len());
                     
                     self.update_join_game_buttons();
-                    
->>>>>>> 29cb580c
                     self.needs_redraw = true;
                 }
                 Ok(Some(NetworkMessage::DrawOffered)) => {
@@ -1888,7 +1878,6 @@
                     self.needs_redraw = true;
                 }
                 Ok(Some(NetworkMessage::DeclineDraw)) => {
-<<<<<<< HEAD
                     println!("Your opponent has declined your draw offer");
                     
                     // Add to chat if spectator panel is active
@@ -1922,10 +1911,6 @@
                     if !self.is_spectator {
                         self.rematch_offered = true;
                     }
-=======
-                    println!("Draw declined - game continues");
-                    self.draw_offered = false;
-                    self.needs_redraw = true;
                 }
                 Ok(Some(NetworkMessage::RematchAccepted { is_white })) => {
                     println!("Rematch accepted! You are playing as {}", if is_white { "white" } else { "black" });
@@ -1938,7 +1923,6 @@
                 Ok(Some(NetworkMessage::RequestRematch)) => {
                     println!("Your opponent has requested a rematch");
                     self.rematch_offered = true;
->>>>>>> 29cb580c
                     self.needs_redraw = true;
                 }
                 Ok(Some(NetworkMessage::Resign)) => {
@@ -2021,7 +2005,6 @@
         
         for (i, game) in self.available_games.iter().enumerate() {
             let y = base_y + i as f32 * (BUTTON_HEIGHT + 5.0);
-<<<<<<< HEAD
             
             let button_text = if for_spectating {
                 format!("Spectate: {}", game.host_name)
@@ -2030,10 +2013,8 @@
             } else {
                 format!("Spectate: {}", game.host_name)
             };
-=======
             // Truncate the host name if needed
             let button_text = format!("Join: {}", truncate_text(&game.host_name, MAX_TEXT_LENGTH - 6));
->>>>>>> 29cb580c
             
             let button = Button::new(
                 BOARD_OFFSET_X + (BOARD_SIZE as f32) * SQUARE_SIZE + BUTTON_MARGIN,
@@ -2097,9 +2078,6 @@
         }
         Ok(())
     }
-<<<<<<< HEAD
-}
-=======
 
     fn draw_player_names(&self, canvas: &mut Canvas) -> GameResult<()> {
         let board_width = SQUARE_SIZE * 8.0;
@@ -2156,5 +2134,4 @@
     } else {
         format!("{}...", &text[0..max_length-3])
     }
-} 
->>>>>>> 29cb580c
+} 